{
 "cells": [
  {
   "cell_type": "markdown",
   "metadata": {},
   "source": [
    "# Prediction and Submission"
   ]
  },
  {
   "cell_type": "markdown",
   "metadata": {},
   "source": [
    "This notebook loads a previously trained model, the test dataset and saves predictions compliant with the competition submission format."
   ]
  },
  {
   "cell_type": "code",
   "execution_count": 3,
   "metadata": {},
   "outputs": [],
   "source": [
    "import os\n",
    "from pathlib import Path\n",
    "\n",
    "from biomasstry.datasets import TemporalSentinel1Dataset, TemporalSentinel2Dataset\n",
    "from biomasstry.models import TemporalSentinelModel, UTAE\n",
    "from PIL import Image\n",
    "import torch\n",
    "from torch.utils.data import DataLoader\n",
    "from tqdm.notebook import tqdm"
   ]
  },
  {
   "cell_type": "code",
   "execution_count": 4,
   "metadata": {},
   "outputs": [],
   "source": [
    "ARTIFACTS_DIR = Path(\"/notebooks/artifacts\")\n",
<<<<<<< HEAD
    "PREDICTIONS_DIR = Path(\"/notebooks/submission\")\n",
    "model_file = \"20230126_UTAE_Sentinel-2all_B32_E14.pt\"\n",
    "model_file = \"20230118_UTAE_Sentinel-2all_B32_resume_BEST.pt\"\n",
    "model_path = ARTIFACTS_DIR / model_file"
=======
    "PREDICTIONS_DIR = Path(\"/notebooks/submission\")"
>>>>>>> af232a9e
   ]
  },
  {
   "cell_type": "markdown",
   "metadata": {},
   "source": [
    "## Test Data"
   ]
  },
  {
   "cell_type": "code",
   "execution_count": 5,
   "metadata": {},
   "outputs": [],
   "source": [
    "# Testing Dataset\n",
<<<<<<< HEAD
    "dataset = \"Sentinel-2all\"\n",
=======
    "dataset = \"Sentinel-1all\"\n",
>>>>>>> af232a9e
    "data_url = \"\"\n",
    "# Assign model inputs based on dataset\n",
    "if dataset == \"Sentinel-1A\": # Sentinel-1 Ascending only\n",
    "    testds = TemporalSentinel1Dataset(data_url=data_url, bands=[\"VVA\", \"VHA\"], train=False)\n",
    "    input_nc = 2\n",
    "    n_tsamples = 6\n",
    "elif dataset == \"Sentinel-1D\": # Sentinel-1 Descending only\n",
    "    testds = TemporalSentinel1Dataset(data_url=data_url, bands=[\"VVD\", \"VHD\"], train=False)\n",
    "    input_nc = 2\n",
    "    n_tsamples = 6\n",
<<<<<<< HEAD
=======
    "elif dataset == \"Sentinel-1all\":\n",
    "    testds = TemporalSentinel1Dataset(data_url=data_url, train=False)\n",
    "    input_nc = 4\n",
    "    n_tsamples = 6\n",
    "    model_file = \"20230127_UTAE_Sentinel-1all_B32_resume_BEST.pt\"\n",
>>>>>>> af232a9e
    "elif dataset == \"Sentinel-2all\":\n",
    "    testds = TemporalSentinel2Dataset(data_url=data_url, train=False)\n",
    "    input_nc = 10\n",
    "    n_tsamples = 5\n",
<<<<<<< HEAD
    "else:\n",
    "    print(\"Unrecognized dataset identifier. Must be one of 'Sentinel-1A', 'Sentinel-1D' or 'Sentinel-2all'\")\n",
    "    testds, input_nc, n_tsamples = None, None, None"
=======
    "    model_file = \"20230126_UTAE_Sentinel-2all_B32_BEST.pt\"  # Model with best val. error.\n",
    "else:\n",
    "    print(\"Unrecognized dataset identifier. Must be one of 'Sentinel-1A', 'Sentinel-1D' or 'Sentinel-2all'\")\n",
    "    testds, input_nc, n_tsamples = None, None, None\n",
    "print(dataset, input_nc, n_tsamples, model_file)"
>>>>>>> af232a9e
   ]
  },
  {
   "cell_type": "markdown",
   "metadata": {},
   "source": [
    "## Pre-trained Model"
   ]
  },
  {
   "cell_type": "code",
   "execution_count": 6,
   "metadata": {},
   "outputs": [],
   "source": [
    "if torch.cuda.is_available():\n",
    "    device = torch.device('cuda')\n",
    "else:\n",
    "    device = torch.device('cpu')"
   ]
  },
  {
   "cell_type": "code",
   "execution_count": 7,
   "metadata": {},
   "outputs": [
    {
     "name": "stdout",
     "output_type": "stream",
     "text": [
      "Device: cuda\n"
     ]
    }
   ],
   "source": [
    "print(f\"Device: {device}\")"
   ]
  },
  {
   "cell_type": "code",
   "execution_count": 8,
   "metadata": {
    "collapsed": true,
    "jupyter": {
     "outputs_hidden": true
    },
    "tags": []
   },
   "outputs": [
    {
     "data": {
      "text/plain": [
       "UTAE(\n",
       "  (in_conv): ConvBlock(\n",
       "    (conv): ConvLayer(\n",
       "      (conv): Sequential(\n",
       "        (0): Conv2d(10, 64, kernel_size=(3, 3), stride=(1, 1), padding=(1, 1), padding_mode=reflect)\n",
       "        (1): GroupNorm(4, 64, eps=1e-05, affine=True)\n",
       "        (2): ReLU()\n",
       "        (3): Conv2d(64, 64, kernel_size=(3, 3), stride=(1, 1), padding=(1, 1), padding_mode=reflect)\n",
       "        (4): GroupNorm(4, 64, eps=1e-05, affine=True)\n",
       "        (5): ReLU()\n",
       "      )\n",
       "    )\n",
       "  )\n",
       "  (down_blocks): ModuleList(\n",
       "    (0): DownConvBlock(\n",
       "      (down): ConvLayer(\n",
       "        (conv): Sequential(\n",
       "          (0): Conv2d(64, 64, kernel_size=(4, 4), stride=(2, 2), padding=(1, 1), padding_mode=reflect)\n",
       "          (1): GroupNorm(4, 64, eps=1e-05, affine=True)\n",
       "          (2): ReLU()\n",
       "        )\n",
       "      )\n",
       "      (conv1): ConvLayer(\n",
       "        (conv): Sequential(\n",
       "          (0): Conv2d(64, 64, kernel_size=(3, 3), stride=(1, 1), padding=(1, 1), padding_mode=reflect)\n",
       "          (1): GroupNorm(4, 64, eps=1e-05, affine=True)\n",
       "          (2): ReLU()\n",
       "        )\n",
       "      )\n",
       "      (conv2): ConvLayer(\n",
       "        (conv): Sequential(\n",
       "          (0): Conv2d(64, 64, kernel_size=(3, 3), stride=(1, 1), padding=(1, 1), padding_mode=reflect)\n",
       "          (1): GroupNorm(4, 64, eps=1e-05, affine=True)\n",
       "          (2): ReLU()\n",
       "        )\n",
       "      )\n",
       "    )\n",
       "    (1): DownConvBlock(\n",
       "      (down): ConvLayer(\n",
       "        (conv): Sequential(\n",
       "          (0): Conv2d(64, 64, kernel_size=(4, 4), stride=(2, 2), padding=(1, 1), padding_mode=reflect)\n",
       "          (1): GroupNorm(4, 64, eps=1e-05, affine=True)\n",
       "          (2): ReLU()\n",
       "        )\n",
       "      )\n",
       "      (conv1): ConvLayer(\n",
       "        (conv): Sequential(\n",
       "          (0): Conv2d(64, 64, kernel_size=(3, 3), stride=(1, 1), padding=(1, 1), padding_mode=reflect)\n",
       "          (1): GroupNorm(4, 64, eps=1e-05, affine=True)\n",
       "          (2): ReLU()\n",
       "        )\n",
       "      )\n",
       "      (conv2): ConvLayer(\n",
       "        (conv): Sequential(\n",
       "          (0): Conv2d(64, 64, kernel_size=(3, 3), stride=(1, 1), padding=(1, 1), padding_mode=reflect)\n",
       "          (1): GroupNorm(4, 64, eps=1e-05, affine=True)\n",
       "          (2): ReLU()\n",
       "        )\n",
       "      )\n",
       "    )\n",
       "    (2): DownConvBlock(\n",
       "      (down): ConvLayer(\n",
       "        (conv): Sequential(\n",
       "          (0): Conv2d(64, 64, kernel_size=(4, 4), stride=(2, 2), padding=(1, 1), padding_mode=reflect)\n",
       "          (1): GroupNorm(4, 64, eps=1e-05, affine=True)\n",
       "          (2): ReLU()\n",
       "        )\n",
       "      )\n",
       "      (conv1): ConvLayer(\n",
       "        (conv): Sequential(\n",
       "          (0): Conv2d(64, 128, kernel_size=(3, 3), stride=(1, 1), padding=(1, 1), padding_mode=reflect)\n",
       "          (1): GroupNorm(4, 128, eps=1e-05, affine=True)\n",
       "          (2): ReLU()\n",
       "        )\n",
       "      )\n",
       "      (conv2): ConvLayer(\n",
       "        (conv): Sequential(\n",
       "          (0): Conv2d(128, 128, kernel_size=(3, 3), stride=(1, 1), padding=(1, 1), padding_mode=reflect)\n",
       "          (1): GroupNorm(4, 128, eps=1e-05, affine=True)\n",
       "          (2): ReLU()\n",
       "        )\n",
       "      )\n",
       "    )\n",
       "  )\n",
       "  (up_blocks): ModuleList(\n",
       "    (0): UpConvBlock(\n",
       "      (skip_conv): Sequential(\n",
       "        (0): Conv2d(64, 64, kernel_size=(1, 1), stride=(1, 1))\n",
       "        (1): BatchNorm2d(64, eps=1e-05, momentum=0.1, affine=True, track_running_stats=True)\n",
       "        (2): ReLU()\n",
       "      )\n",
       "      (up): Sequential(\n",
       "        (0): ConvTranspose2d(128, 64, kernel_size=(4, 4), stride=(2, 2), padding=(1, 1))\n",
       "        (1): BatchNorm2d(64, eps=1e-05, momentum=0.1, affine=True, track_running_stats=True)\n",
       "        (2): ReLU()\n",
       "      )\n",
       "      (conv1): ConvLayer(\n",
       "        (conv): Sequential(\n",
       "          (0): Conv2d(128, 64, kernel_size=(3, 3), stride=(1, 1), padding=(1, 1), padding_mode=reflect)\n",
       "          (1): BatchNorm2d(64, eps=1e-05, momentum=0.1, affine=True, track_running_stats=True)\n",
       "          (2): ReLU()\n",
       "        )\n",
       "      )\n",
       "      (conv2): ConvLayer(\n",
       "        (conv): Sequential(\n",
       "          (0): Conv2d(64, 64, kernel_size=(3, 3), stride=(1, 1), padding=(1, 1), padding_mode=reflect)\n",
       "          (1): BatchNorm2d(64, eps=1e-05, momentum=0.1, affine=True, track_running_stats=True)\n",
       "          (2): ReLU()\n",
       "        )\n",
       "      )\n",
       "    )\n",
       "    (1): UpConvBlock(\n",
       "      (skip_conv): Sequential(\n",
       "        (0): Conv2d(64, 64, kernel_size=(1, 1), stride=(1, 1))\n",
       "        (1): BatchNorm2d(64, eps=1e-05, momentum=0.1, affine=True, track_running_stats=True)\n",
       "        (2): ReLU()\n",
       "      )\n",
       "      (up): Sequential(\n",
       "        (0): ConvTranspose2d(64, 32, kernel_size=(4, 4), stride=(2, 2), padding=(1, 1))\n",
       "        (1): BatchNorm2d(32, eps=1e-05, momentum=0.1, affine=True, track_running_stats=True)\n",
       "        (2): ReLU()\n",
       "      )\n",
       "      (conv1): ConvLayer(\n",
       "        (conv): Sequential(\n",
       "          (0): Conv2d(96, 32, kernel_size=(3, 3), stride=(1, 1), padding=(1, 1), padding_mode=reflect)\n",
       "          (1): BatchNorm2d(32, eps=1e-05, momentum=0.1, affine=True, track_running_stats=True)\n",
       "          (2): ReLU()\n",
       "        )\n",
       "      )\n",
       "      (conv2): ConvLayer(\n",
       "        (conv): Sequential(\n",
       "          (0): Conv2d(32, 32, kernel_size=(3, 3), stride=(1, 1), padding=(1, 1), padding_mode=reflect)\n",
       "          (1): BatchNorm2d(32, eps=1e-05, momentum=0.1, affine=True, track_running_stats=True)\n",
       "          (2): ReLU()\n",
       "        )\n",
       "      )\n",
       "    )\n",
       "    (2): UpConvBlock(\n",
       "      (skip_conv): Sequential(\n",
       "        (0): Conv2d(64, 64, kernel_size=(1, 1), stride=(1, 1))\n",
       "        (1): BatchNorm2d(64, eps=1e-05, momentum=0.1, affine=True, track_running_stats=True)\n",
       "        (2): ReLU()\n",
       "      )\n",
       "      (up): Sequential(\n",
       "        (0): ConvTranspose2d(32, 32, kernel_size=(4, 4), stride=(2, 2), padding=(1, 1))\n",
       "        (1): BatchNorm2d(32, eps=1e-05, momentum=0.1, affine=True, track_running_stats=True)\n",
       "        (2): ReLU()\n",
       "      )\n",
       "      (conv1): ConvLayer(\n",
       "        (conv): Sequential(\n",
       "          (0): Conv2d(96, 32, kernel_size=(3, 3), stride=(1, 1), padding=(1, 1), padding_mode=reflect)\n",
       "          (1): BatchNorm2d(32, eps=1e-05, momentum=0.1, affine=True, track_running_stats=True)\n",
       "          (2): ReLU()\n",
       "        )\n",
       "      )\n",
       "      (conv2): ConvLayer(\n",
       "        (conv): Sequential(\n",
       "          (0): Conv2d(32, 32, kernel_size=(3, 3), stride=(1, 1), padding=(1, 1), padding_mode=reflect)\n",
       "          (1): BatchNorm2d(32, eps=1e-05, momentum=0.1, affine=True, track_running_stats=True)\n",
       "          (2): ReLU()\n",
       "        )\n",
       "      )\n",
       "    )\n",
       "  )\n",
       "  (temporal_encoder): LTAE2d(\n",
       "    (inconv): Conv1d(128, 256, kernel_size=(1,), stride=(1,))\n",
       "    (attention_heads): MultiHeadAttention(\n",
       "      (fc1_k): Linear(in_features=256, out_features=64, bias=True)\n",
       "      (attention): ScaledDotProductAttention(\n",
       "        (dropout): Dropout(p=0.1, inplace=False)\n",
       "        (softmax): Softmax(dim=2)\n",
       "      )\n",
       "    )\n",
       "    (in_norm): GroupNorm(16, 128, eps=1e-05, affine=True)\n",
       "    (out_norm): GroupNorm(16, 128, eps=1e-05, affine=True)\n",
       "    (mlp): Sequential(\n",
       "      (0): Linear(in_features=256, out_features=128, bias=True)\n",
       "      (1): BatchNorm1d(128, eps=1e-05, momentum=0.1, affine=True, track_running_stats=True)\n",
       "      (2): ReLU()\n",
       "    )\n",
       "    (dropout): Dropout(p=0.2, inplace=False)\n",
       "  )\n",
       "  (temporal_aggregator): Temporal_Aggregator()\n",
       "  (out_conv): ConvBlock(\n",
       "    (conv): ConvLayer(\n",
       "      (conv): Sequential(\n",
       "        (0): Conv2d(32, 32, kernel_size=(3, 3), stride=(1, 1), padding=(1, 1), padding_mode=reflect)\n",
       "        (1): BatchNorm2d(32, eps=1e-05, momentum=0.1, affine=True, track_running_stats=True)\n",
       "        (2): ReLU()\n",
       "        (3): Conv2d(32, 1, kernel_size=(3, 3), stride=(1, 1), padding=(1, 1), padding_mode=reflect)\n",
       "        (4): BatchNorm2d(1, eps=1e-05, momentum=0.1, affine=True, track_running_stats=True)\n",
       "        (5): ReLU()\n",
       "      )\n",
       "    )\n",
       "  )\n",
       ")"
      ]
     },
     "execution_count": 8,
     "metadata": {},
     "output_type": "execute_result"
    }
   ],
   "source": [
<<<<<<< HEAD
=======
    "model_path = ARTIFACTS_DIR / model_file\n",
    "print(model_path)\n",
>>>>>>> af232a9e
    "model = UTAE(input_nc)\n",
    "model.load_state_dict(torch.load(model_path))\n",
    "model.to(device)\n",
    "model.eval()"
   ]
  },
  {
   "cell_type": "code",
   "execution_count": 9,
   "metadata": {},
   "outputs": [],
   "source": [
    "def predict_agbm(inputs, model):\n",
    "    pred = model(inputs)\n",
    "    return pred.detach().squeeze().cpu().numpy()"
   ]
  },
  {
   "cell_type": "code",
   "execution_count": 10,
   "metadata": {},
   "outputs": [],
   "source": [
    "def save_agbm(agbm_pred, chipid):\n",
    "    im = Image.fromarray(agbm_pred)\n",
    "    save_path = os.path.join(PREDICTIONS_DIR, f'{chipid}_agbm.tif')\n",
    "    im.save(save_path, format='TIFF', save_all=True)"
   ]
  },
  {
   "cell_type": "code",
   "execution_count": 11,
   "metadata": {
    "tags": []
   },
   "outputs": [
    {
     "data": {
      "application/vnd.jupyter.widget-view+json": {
<<<<<<< HEAD
       "model_id": "e16c9d652f6944728272e6051e36e2ff",
=======
       "model_id": "f9a15a7f62d3423c89d9c0a8aa680ef5",
>>>>>>> af232a9e
       "version_major": 2,
       "version_minor": 0
      },
      "text/plain": [
       "  0%|          | 0/2773 [00:00<?, ?it/s]"
      ]
     },
     "metadata": {},
     "output_type": "display_data"
    }
   ],
   "source": [
    "for timg in tqdm(testds):\n",
    "    inputs, _, chipid = timg\n",
    "    inputs = inputs.unsqueeze(dim=0).to(device)\n",
    "    agbm = predict_agbm(inputs, model)\n",
    "    save_agbm(agbm, chipid)"
   ]
  }
 ],
 "metadata": {
  "kernelspec": {
   "display_name": "Python 3 (ipykernel)",
   "language": "python",
   "name": "python3"
  },
  "language_info": {
   "codemirror_mode": {
    "name": "ipython",
    "version": 3
   },
   "file_extension": ".py",
   "mimetype": "text/x-python",
   "name": "python",
   "nbconvert_exporter": "python",
   "pygments_lexer": "ipython3",
   "version": "3.9.13"
  },
  "vscode": {
   "interpreter": {
    "hash": "aee8b7b246df8f9039afb4144a1f6fd8d2ca17a180786b69acc140d282b71a49"
   }
  }
 },
 "nbformat": 4,
 "nbformat_minor": 4
}<|MERGE_RESOLUTION|>--- conflicted
+++ resolved
@@ -33,19 +33,28 @@
   },
   {
    "cell_type": "code",
+   "execution_count": 2,
+   "metadata": {},
+   "outputs": [],
+   "source": [
+    "ARTIFACTS_DIR = Path(\"/notebooks/artifacts\")\n",
+    "PREDICTIONS_DIR = Path(\"/notebooks/submission\")"
+   ]
+  },
+  {
+   "cell_type": "code",
    "execution_count": 4,
    "metadata": {},
    "outputs": [],
    "source": [
+    "<<<<<<< REMOTE CELL DELETED >>>>>>>\n",
     "ARTIFACTS_DIR = Path(\"/notebooks/artifacts\")\n",
-<<<<<<< HEAD
     "PREDICTIONS_DIR = Path(\"/notebooks/submission\")\n",
-    "model_file = \"20230126_UTAE_Sentinel-2all_B32_E14.pt\"\n",
-    "model_file = \"20230118_UTAE_Sentinel-2all_B32_resume_BEST.pt\"\n",
+    "model_file = \"20230102_TemporalS2_B16_E10.pt\"\n",
+    "model_file = \"20230109_TemporalS2_B64_E10.pt\"\n",
+    "model_file = \"20230112_UTAE_S2_B32_E20.pt\"\n",
+    "model_file = \"20230113_UTAE_Sentinel-1A_B32_E20.pt\"\n",
     "model_path = ARTIFACTS_DIR / model_file"
-=======
-    "PREDICTIONS_DIR = Path(\"/notebooks/submission\")"
->>>>>>> af232a9e
    ]
   },
   {
@@ -57,16 +66,12 @@
   },
   {
    "cell_type": "code",
-   "execution_count": 5,
+   "execution_count": 3,
    "metadata": {},
    "outputs": [],
    "source": [
     "# Testing Dataset\n",
-<<<<<<< HEAD
-    "dataset = \"Sentinel-2all\"\n",
-=======
     "dataset = \"Sentinel-1all\"\n",
->>>>>>> af232a9e
     "data_url = \"\"\n",
     "# Assign model inputs based on dataset\n",
     "if dataset == \"Sentinel-1A\": # Sentinel-1 Ascending only\n",
@@ -77,29 +82,20 @@
     "    testds = TemporalSentinel1Dataset(data_url=data_url, bands=[\"VVD\", \"VHD\"], train=False)\n",
     "    input_nc = 2\n",
     "    n_tsamples = 6\n",
-<<<<<<< HEAD
-=======
     "elif dataset == \"Sentinel-1all\":\n",
     "    testds = TemporalSentinel1Dataset(data_url=data_url, train=False)\n",
     "    input_nc = 4\n",
     "    n_tsamples = 6\n",
     "    model_file = \"20230127_UTAE_Sentinel-1all_B32_resume_BEST.pt\"\n",
->>>>>>> af232a9e
     "elif dataset == \"Sentinel-2all\":\n",
     "    testds = TemporalSentinel2Dataset(data_url=data_url, train=False)\n",
     "    input_nc = 10\n",
     "    n_tsamples = 5\n",
-<<<<<<< HEAD
-    "else:\n",
-    "    print(\"Unrecognized dataset identifier. Must be one of 'Sentinel-1A', 'Sentinel-1D' or 'Sentinel-2all'\")\n",
-    "    testds, input_nc, n_tsamples = None, None, None"
-=======
     "    model_file = \"20230126_UTAE_Sentinel-2all_B32_BEST.pt\"  # Model with best val. error.\n",
     "else:\n",
     "    print(\"Unrecognized dataset identifier. Must be one of 'Sentinel-1A', 'Sentinel-1D' or 'Sentinel-2all'\")\n",
     "    testds, input_nc, n_tsamples = None, None, None\n",
     "print(dataset, input_nc, n_tsamples, model_file)"
->>>>>>> af232a9e
    ]
   },
   {
@@ -140,7 +136,7 @@
   },
   {
    "cell_type": "code",
-   "execution_count": 8,
+   "execution_count": 6,
    "metadata": {
     "collapsed": true,
     "jupyter": {
@@ -350,17 +346,14 @@
        ")"
       ]
      },
-     "execution_count": 8,
+     "execution_count": 6,
      "metadata": {},
      "output_type": "execute_result"
     }
    ],
    "source": [
-<<<<<<< HEAD
-=======
     "model_path = ARTIFACTS_DIR / model_file\n",
     "print(model_path)\n",
->>>>>>> af232a9e
     "model = UTAE(input_nc)\n",
     "model.load_state_dict(torch.load(model_path))\n",
     "model.to(device)\n",
@@ -392,7 +385,7 @@
   },
   {
    "cell_type": "code",
-   "execution_count": 11,
+   "execution_count": 9,
    "metadata": {
     "tags": []
    },
@@ -400,11 +393,7 @@
     {
      "data": {
       "application/vnd.jupyter.widget-view+json": {
-<<<<<<< HEAD
-       "model_id": "e16c9d652f6944728272e6051e36e2ff",
-=======
        "model_id": "f9a15a7f62d3423c89d9c0a8aa680ef5",
->>>>>>> af232a9e
        "version_major": 2,
        "version_minor": 0
       },
